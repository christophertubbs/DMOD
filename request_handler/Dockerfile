FROM python:3.7-alpine

WORKDIR /code

RUN pip install --no-cache-dir websockets jsonschema redis

<<<<<<< HEAD
COPY request_handler/ request_handler/
=======
EXPOSE ${DOCKER_REQUESTS_CONTAINER_PORT:-3012}

COPY entrypoint.sh entrypoint.sh
COPY request_handler/ request_handler/
COPY requirements.txt requirements.txt
>>>>>>> a05bd835
COPY schemas/ schemas/
COPY ssl/ ssl/
COPY tests/tests.py ./tests.py

<<<<<<< HEAD
CMD python -m request_handler
=======
CMD python -m request_handler --port ${DOCKER_REQUESTS_CONTAINER_PORT:-3012} ${@}
>>>>>>> a05bd835
<|MERGE_RESOLUTION|>--- conflicted
+++ resolved
@@ -4,21 +4,13 @@
 
 RUN pip install --no-cache-dir websockets jsonschema redis
 
-<<<<<<< HEAD
-COPY request_handler/ request_handler/
-=======
 EXPOSE ${DOCKER_REQUESTS_CONTAINER_PORT:-3012}
 
 COPY entrypoint.sh entrypoint.sh
 COPY request_handler/ request_handler/
 COPY requirements.txt requirements.txt
->>>>>>> a05bd835
 COPY schemas/ schemas/
 COPY ssl/ ssl/
 COPY tests/tests.py ./tests.py
 
-<<<<<<< HEAD
-CMD python -m request_handler
-=======
-CMD python -m request_handler --port ${DOCKER_REQUESTS_CONTAINER_PORT:-3012} ${@}
->>>>>>> a05bd835
+CMD python -m request_handler --port ${DOCKER_REQUESTS_CONTAINER_PORT:-3012} ${@}